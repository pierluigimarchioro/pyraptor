from __future__ import annotations

import argparse
import json
import os.path
import webbrowser
from os import path
from typing import List

import flask
from flask import Flask, render_template, redirect, url_for, request
from loguru import logger

from pyraptor.dao.timetable import read_timetable
from pyraptor.model.timetable import RaptorTimetable
from pyraptor.query import query_raptor, RaptorVariants
from pyraptor.visualization.folium_visualizer import visualize_output
from pyraptor.model.output import AlgorithmOutput

app = Flask(__name__)

DEMO_OUTPUT_DIR = './../data/output/demo'
BASIC_RAPTOR_OUT_DIR = os.path.join(DEMO_OUTPUT_DIR, "basic")
MC_RAPTOR_OUT_DIR = os.path.join(DEMO_OUTPUT_DIR, "mc_raptor")

ALGO_OUTPUT_FILENAME = 'algo-output.pcl'
MC_CONFIG_FILENAME = 'mc_demo_config.json'
MC_CONFIG_FILEPATH = os.path.join(MC_RAPTOR_OUT_DIR, MC_CONFIG_FILENAME)

INPUT_FOLDER: str = "./../data/output"
FEED_CONFIG_PATH: str = "./../data/input/gbfs.json"
STATION_NAMES: List[str] = []
TIMETABLE: RaptorTimetable | None = None
DEBUG: bool = True
ENABLE_SM: bool = False
RAPTOR_ROUNDS = 5


@app.route("/")
def root():
    return redirect(url_for('home'))


@app.route("/home")
def home():
    return render_template('home.html')


""" BASIC RAPTOR """


@app.route("/basic_raptor")
def basic_raptor():
    return render_template('basic_raptor.html', stop_names=STATION_NAMES, vehicles=['regular', 'electric', 'car'])


@app.route("/basic_raptor_run", methods=["GET", "POST"])
def shared_mob_raptor_run():
    if request.method == "POST":
        # Retrieve data from the form
        origin = request.form.get("origin")
        destination = request.form.get("destination")
        departure_time = request.form.get("time")
        preferred_vehicle = request.form.get("preferred")
        enable_car = request.form.get("car") == 'on'

        query_raptor(
            timetable=TIMETABLE,
            output_folder=BASIC_RAPTOR_OUT_DIR,
            origin_station=origin,
            destination_station=destination,
            departure_time=departure_time,
            rounds=RAPTOR_ROUNDS,
            variant=RaptorVariants.Basic.value,
            enable_sm=ENABLE_SM,
            sm_feeds_path=FEED_CONFIG_PATH,
            preferred_vehicle=preferred_vehicle,
            enable_car=enable_car
        )

        visualize(BASIC_RAPTOR_OUT_DIR)

        return show_journey_descriptions(algo_output_dir=BASIC_RAPTOR_OUT_DIR)


""" WEIGHTED MULTICRITERIA RAPTOR """


@app.route("/wmc_raptor")
def mc_raptor():
    return render_template('wmc_raptor.html', stop_names=STATION_NAMES)


@app.route("/wmc_raptor_weights")
def mc_raptor_weights():
    return render_template('wmc_raptor_weights.html')


@app.route("/wmc_raptor_weights_save", methods=["GET", "POST"])
def mc_raptor_weights_save():
    if request.method == "POST":
        # form
        form = request.form
        weights = {
            criteria: {
                "weight": float(form.get(f"{criteria}-weight")),
                "max": float(form.get(f"{criteria}-max"))
            }
            for criteria in ['distance', 'arrival_time', 'transfers', 'co2']
        }

        with open(MC_CONFIG_FILEPATH, 'w') as f:
            json.dump(weights, f)

        return redirect(url_for('mc_raptor'))


@app.route("/wmc_raptor_run", methods=["GET", "POST"])
def mc_raptor_run():
    if request.method == "POST":
        # form
        origin = request.form.get("origin")
        destination = request.form.get("destination")
        departure_time = request.form.get("time")

        query_raptor(
            timetable=TIMETABLE,
            output_folder=MC_RAPTOR_OUT_DIR,
            origin_station=origin,
            destination_station=destination,
            departure_time=departure_time,
            rounds=RAPTOR_ROUNDS,
            variant=RaptorVariants.WeightedMc.value,
            criteria_config=MC_CONFIG_FILEPATH,
            enable_sm=ENABLE_SM,
            sm_feeds_path=FEED_CONFIG_PATH,

            # TODO define input in form
            preferred_vehicle="bike",
            enable_car=True
        )

        visualize(MC_RAPTOR_OUT_DIR)
        return show_journey_descriptions(MC_RAPTOR_OUT_DIR)


"""Visualization utils"""


def visualize(algo_output_dir: str, open_browser: bool = True):
    algo_out_path = path.join(algo_output_dir, ALGO_OUTPUT_FILENAME)
    visualize_output(
        algo_output_path=algo_out_path,
        visualization_dir=algo_output_dir,
        open_browser=open_browser
    )


def show_journey_descriptions(algo_output_dir: str) -> flask.templating:
    algo_file: str = path.join(algo_output_dir, ALGO_OUTPUT_FILENAME)
    algo_output = AlgorithmOutput.read_from_file(filepath=algo_file)

    descriptions: List[List[str]] = []
    for jrny in algo_output.journeys:
<<<<<<< HEAD
        desc: str = str(jrny)
        desc += "\n\n\n--------------------------------------------------------------\n\n\n"
=======
        desc: str = jrny.print()  # TODO implement __str__ to return just the string: print() side-effects to console
        desc += "--------------------------------------------------------------\n"
>>>>>>> 5043ce3b

        descriptions.append(desc.split("\n"))

    return render_template("journey_desc.html", descs=descriptions)


"""Running the demo"""


def parse_arguments():
    parser = argparse.ArgumentParser()
    parser.add_argument(
        "-i",
        "--input",
        type=str,
        default=INPUT_FOLDER,
        help="Input directory containing timetable.pcl (and names.json)",
    )
    parser.add_argument(
        "-f",
        "--feed",
        type=str,
        default=FEED_CONFIG_PATH,
        help="Path to .json key specifying list of feeds and langs"
    )
    parser.add_argument(
        "-sm",
        "--enable_sm",
        type=bool,
        default=ENABLE_SM,
        action=argparse.BooleanOptionalAction,
        help="Enable use of shared mobility data"
    )
    parser.add_argument(
        "-d",
        "--debug",
        type=bool,
        action=argparse.BooleanOptionalAction,
        default=DEBUG,
        help="Debug mode"
    )

    arguments = parser.parse_args()
    return arguments


def run_demo(input_folder: str, sm_feed_config_path: str, enable_sm: bool, debug: bool):
    logger.debug("Input folder            : {}", input_folder)
    logger.debug("Input feed config path  : {}", sm_feed_config_path)
    logger.debug("Enable shared mob       : {}", enable_sm)
    logger.debug("Debug mode              : {}", debug)

    global INPUT_FOLDER
    INPUT_FOLDER = input_folder

    global FEED_CONFIG_PATH
    FEED_CONFIG_PATH = sm_feed_config_path

    global DEBUG
    DEBUG = debug

    global ENABLE_SM
    ENABLE_SM = enable_sm

    global TIMETABLE
    TIMETABLE = read_timetable(input_folder=input_folder)

    global STATION_NAMES
    STATION_NAMES = _get_station_names(TIMETABLE)

    webbrowser.open('http://127.0.0.1:5000/')
    app.run(debug=DEBUG, use_reloader=False)


def _get_station_names(timetable: RaptorTimetable):
    names = [st.name.strip() for st in timetable.stations]
    names = sorted(names, key=lambda s: s.lower())

    return names


# TODO bugs/stuff to investigate further:
#   - query from ABBADIA LARIANA to ANZANO DEL PARCO @16:33 generates KeyError: ANZANO DEL PARCO not found
#       -> it seems that with Trenord station names as destination, errors occur.
#       POSSIBLE SOLUTION: this is because Trenord actually does not have available trips,
#           so raptor can't find anything. This edge case, however, is not handled by the demo


if __name__ == "__main__":
    args = parse_arguments()
    print(args)
    run_demo(
        input_folder=args.input,
        sm_feed_config_path=args.feed,
        enable_sm=args.enable_sm,
        debug=args.debug
    )<|MERGE_RESOLUTION|>--- conflicted
+++ resolved
@@ -162,13 +162,8 @@
 
     descriptions: List[List[str]] = []
     for jrny in algo_output.journeys:
-<<<<<<< HEAD
         desc: str = str(jrny)
         desc += "\n\n\n--------------------------------------------------------------\n\n\n"
-=======
-        desc: str = jrny.print()  # TODO implement __str__ to return just the string: print() side-effects to console
-        desc += "--------------------------------------------------------------\n"
->>>>>>> 5043ce3b
 
         descriptions.append(desc.split("\n"))
 
