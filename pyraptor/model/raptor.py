--- conflicted
+++ resolved
@@ -24,6 +24,7 @@
     def run(self, from_stops: Iterable[Stop], dep_secs: int, rounds: int) -> Dict[int, Dict[Stop, Label]]:
         """
         Run Round-Based Algorithm
+
         :param from_stops: collection of stops to depart from
         :param dep_secs: departure time in seconds from midnight
         :param rounds: total number of rounds to execute
@@ -116,11 +117,7 @@
         Iterate through the stops reachable and add all new reachable stops
         by following all trips from the reached stations. Trips are only followed
         in the direction of travel and beyond already added points.
-<<<<<<< HEAD
-        :param bag_round_stop: Bag per round per stop
-=======
-
->>>>>>> 68092864
+
         :param k: current round
         :param route_marked_stops: list of marked (route, stop) for evaluation
         """
@@ -201,11 +198,7 @@
     ) -> List[Stop]:
         """
         Add transfers between platforms.
-<<<<<<< HEAD
-        :param bag_round_stop: Label per round per stop
-=======
-
->>>>>>> 68092864
+
         :param k: current round
         :param marked_stops: list of marked stops for evaluation
         """
