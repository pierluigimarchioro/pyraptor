--- conflicted
+++ resolved
@@ -1,16 +1,11 @@
 from __future__ import annotations
 
-import uuid
 from abc import ABC, abstractmethod
 from collections import ChainMap
 from collections.abc import Iterable, Mapping, Sequence, MutableMapping
 from copy import copy
 from dataclasses import dataclass
-<<<<<<< HEAD
-from typing import List, Tuple, TypeVar, Generic, Dict, Callable
-=======
 from typing import List, Tuple, TypeVar, Generic, Dict, Set
->>>>>>> ecc37d38
 
 import numpy as np
 from loguru import logger
@@ -38,24 +33,103 @@
 _LabelType = TypeVar("_LabelType", bound=BaseLabel)
 """Type of the labels used by the RAPTOR algorithm"""
 
-<<<<<<< HEAD
-    timetable: RaptorTimetable
-    """RAPTOR timetable, containing stops, routes, trips and transfers data"""
-
-    bag_round_stop: Dict[int, Dict[Stop, _BagType]]
+_BagType = TypeVar("_BagType", bound=Bag)
+"""Type of the label bags used by the RAPTOR algorithm"""
+
+
+@dataclass(frozen=True)
+class SharedMobilityConfig:
+    preferred_vehicle: TransportType
+    """Preferred vehicle type for shared mob transport"""
+
+    enable_car: bool
+    """If True, car transport is enabled"""
+
+
+class BaseRaptor(ABC, Generic[_LabelType, _BagType]):
+    """
+    Base class that defines the structure of RAPTOR algorithm implementations.
+
+    When compared to the original RAPTOR discussed in the homonymous paper
+    (https://www.microsoft.com/en-us/research/wp-content/uploads/2012/01/raptor_alenex.pdf),
+    it provides some additional functionalities, namely:
+
+    - transfers from the origin stops are evaluated immediately to widen
+        the set of reachable stops before the first round is executed
+    - shared-mobility stations, based on real-time GBFS feeds, can be evaluated as part
+        of the itinerary search (option has to be enabled)
+    - a heuristic that improves computation times in most multi-criteria scenarios
+        can be enabled (Forward Dependencies Heuristic)
+    """
+
+    timetable: RaptorTimetable | RaptorTimetableSM
+    """RAPTOR timetable, containing stops, routes, trips and transfers data. 
+    It could also contain shared mobility data, which will be used by the algorithm
+    only if the related option is enabled"""
+
+    round_stop_bags: Dict[int, Dict[Stop, _BagType]]
     """Dictionary that keeps the stop-bag associations 
     created in each round of the algorithm"""
 
-    best_bag: Dict[Stop, _LabelType]
-    """Dictionary that keeps the best stop-label associations 
-    created by the algorithm, independently by the round number"""
-
-    def __init__(self, timetable: RaptorTimetable):
+    enable_fwd_deps_heuristic: bool
+    """If True, the algorithm uses the forward dependencies heuristic"""
+
+    stop_forward_dependencies: Dict[Stop, Set[Stop]]
+    """Dictionary that pairs each stop with the list of stops that depend on it. 
+    For example, in a journey x1, x2, ..., xn, stop x2 depends on
+    stop x1 because it comes later, hence the name 'forward' dependency"""
+
+    enable_sm: bool
+    """If True, shared mobility data is included in the itinerary computation"""
+
+    sm_config: SharedMobilityConfig
+    """Shared mobility configuration data. Ignored if `enable_sm` is False."""
+
+    visited_renting_stations: List[RentingStation]
+    """List containing all the renting stations visited during the computation"""
+
+    no_source: List[RentingStation]
+    """List of renting stations not available as source"""
+
+    no_dest: List[RentingStation]
+    """List of renting stations not available as destination"""
+
+    vehicle_transfers: VehicleTransfers
+    """Collection of vehicle transfers between visited renting stations,
+    populated during the computation"""
+
+    def __init__(
+            self,
+            timetable: RaptorTimetable | RaptorTimetableSM,
+            enable_fwd_deps_heuristic: bool = True,
+            enable_sm: bool = False,
+            sm_config: SharedMobilityConfig = None
+    ):
+        """
+        :param timetable: RAPTOR timetable
+        :param enable_fwd_deps_heuristic: if True, the algorithm makes use
+            of the forward dependencies heuristic
+        :param enable_sm: if True, shared mobility data is included in the itinerary computation.
+            If False, any provided shared mobility data is ignored.
+        :param sm_config: shared mobility configuration data. Ignored if `enable_sm` is False.
+        """
+
         self.timetable = timetable
-        self.bag_round_stop = {}
-        self.best_bag = {}
-
-    @abstractmethod
+        self.round_stop_bags = {}
+        self.enable_fwd_deps_heuristic = enable_fwd_deps_heuristic
+
+        # Shared Mobility attrs initialization
+        self.enable_sm = enable_sm
+
+        if enable_sm and not isinstance(timetable, RaptorTimetableSM):
+            raise ValueError("The provided timetable does not contain the necessary shared mobility data")
+
+        self.sm_config = sm_config
+        self.visited_renting_stations = []
+        self.no_source = []
+        self.no_dest = []
+        self.vehicle_transfers = VehicleTransfers()
+
     def run(
             self,
             from_stops: Iterable[Stop],
@@ -63,7 +137,9 @@
             max_rounds: int = -1
     ) -> Mapping[Stop, _BagType]:
         """
-        Executes the round-based algorithm and returns the stop-label mappings, keyed by round.
+        Executes the RAPTOR algorithm and returns a map that pairs each stop with
+        a collection of labels, which contain the information about the best journey(s)
+        to reach said stops.
 
         :param from_stops: collection of stops to depart from
         :param dep_secs: departure time in seconds from midnight
@@ -72,11 +148,18 @@
             If -1, the algorithm always runs until it converges.
         :return: mapping of the best labels for each stop
         """
+
         # Initialize data structures and origin stops
         initial_marked_stops = self._initialization(
             from_stops=from_stops,
             dep_secs=dep_secs
         )
+
+        # Setup shared mob data only if enabled
+        # Important to do this BEFORE calculating immediate transfers,
+        # else there is a possibility that available shared mob station won't be included
+        if self.enable_sm:
+            self._initialize_shared_mob(origin_stops=list(initial_marked_stops))
 
         # Get stops immediately reachable with a transfer
         # and add them to the marked stops list
@@ -87,6 +170,10 @@
             transfers=self.timetable.transfers
         )
 
+        # Add any immediately reachable via transfer
+        if self.enable_sm:
+            self._update_visited_renting_stations(stops=immediately_reachable_stops)
+
         n_stops_1 = len(initial_marked_stops)  # debugging
         marked_stops = list(
             set(initial_marked_stops).union(immediately_reachable_stops)
@@ -97,25 +184,27 @@
 
         # Only cap rounds if max_rounds != -1
         k = 1
-        while(len(marked_stops) > 0
-              or (k <= max_rounds and max_rounds != -1)):
+        while (
+                max_rounds == -1
+                or (k <= max_rounds and max_rounds != -1)
+        ):
             logger.info(f"Analyzing possibilities at round {k}")
             logger.debug(f"Marked stops to evaluate: {len(marked_stops)}")
 
             # Initialize round k (current) with the labels of round k-1 (previous)
-            self.bag_round_stop[k] = copy(self.bag_round_stop[k - 1])
+            self.round_stop_bags[k] = copy(self.round_stop_bags[k - 1])
 
             # Get (route, marked stop) pairs, where marked stop
             # is the first reachable stop of the route
             marked_route_stops = self._accumulate_routes(marked_stops)
-            logger.debug(f"{len(marked_route_stops)} routes to evaluate")
+            logger.debug(f"{len(marked_route_stops)} routes marked")
 
             # Update stop arrival times calculated basing on reachable stops
             trip_marked_stops = self._traverse_routes(
                 k=k,
                 marked_route_stops=marked_route_stops
             )
-            logger.debug(f"Marked {len(trip_marked_stops)} public transport improved stops")
+            logger.debug(f"{len(trip_marked_stops)} stops marked with public transport trips")
 
             # Improve arrival times with foot transfers starting from
             # the stops marked at the previous step
@@ -124,7 +213,21 @@
                 marked_stops=trip_marked_stops,
                 transfers=self.timetable.transfers
             )
-            logger.debug(f"Marked {len(transfer_marked_stops)} foot transfer improved stops")
+            logger.debug(f"{len(transfer_marked_stops)} stops marked with foot transfers")
+
+            if self.enable_sm:
+                # Mark stops that were improved with shared mob data
+                shared_mob_marked_stops = self._improve_with_sm_transfers(
+                    k=k,
+
+                    # Only transfer stops can be passed because shared mob stations
+                    # are reachable just by foot transfers
+                    marked_stops=transfer_marked_stops
+                )
+                logger.debug(f"{len(shared_mob_marked_stops)} stops improved with shared-mobility")
+
+                # Shared mob legs are a special kind of transfer legs
+                transfer_marked_stops = set(transfer_marked_stops).union(shared_mob_marked_stops)
 
             marked_stops = set(trip_marked_stops).union(transfer_marked_stops)
 
@@ -133,16 +236,16 @@
 
                 # Since there are no more stops to evaluate, the current round has found
                 # reached the best paths, so return it
-                return self.bag_round_stop[k]
+                return self.round_stop_bags[k]
             else:
                 logger.debug(f"{len(marked_stops)} stops to evaluate in the next round")
 
             k += 1
 
-        return self.bag_round_stop[max_rounds]
+        return self.round_stop_bags[max_rounds]
 
     @abstractmethod
-    def _initialization(self, from_stops: Iterable[Stop], dep_secs: int) -> List[Stop]:
+    def _initialization(self, from_stops: Iterable[Stop], dep_secs: int) -> Set[Stop]:
         """
         Initialization phase of the algorithm.
 
@@ -155,7 +258,57 @@
         """
         pass
 
-    def _accumulate_routes(self, marked_stops: List[Stop]) -> List[Tuple[Route, Stop]]:
+    def _initialize_shared_mob(self, origin_stops: Sequence[Stop]):
+        """
+        Executes shared mobility data initialization phase.
+
+        :param origin_stops: stops to depart from
+        """
+
+        # Download information about shared-mob stops availability
+        self._update_availability_info()
+        sm_feeds_info = [
+            f'{feed.system_id} ({[t.name for t in feed.transport_types]})'
+            for feed in self.timetable.shared_mobility_feeds
+        ]
+        logger.debug(f"Shared mobility feeds: {sm_feeds_info} ")
+        logger.debug(f"{len(self.no_source)} shared-mob stops not available as source: {self.no_source} ")
+        logger.debug(f"{len(self.no_dest)} shared-mob stops not available as destination: {self.no_dest} ")
+
+        # Mark any renting station to depart from as visited
+        self._update_visited_renting_stations(stops=origin_stops)
+
+        logger.debug(f"Starting from {len(origin_stops)} stops "
+                     f"({len(self.visited_renting_stations)} are renting stations)")
+
+    def _update_availability_info(self):
+        """
+        Updates shared-mob stations availability based on real-time information provided
+        by the shared-mob system feeds.
+        """
+
+        for feed in self.timetable.shared_mobility_feeds:
+            feed.renting_stations.update()
+
+        no_source_: List[List[RentingStation]] = [
+            feed.renting_stations.no_source for feed in
+            self.timetable.shared_mobility_feeds
+        ]
+        no_dest_: List[List[RentingStation]] = [
+            feed.renting_stations.no_destination for feed in
+            self.timetable.shared_mobility_feeds
+        ]
+
+        self.no_source: List[RentingStation] = [i for sub in no_source_ for i in sub]  # flatten
+        self.no_dest: List[RentingStation] = [i for sub in no_dest_ for i in sub]  # flatten
+
+    def _update_visited_renting_stations(self, stops: Iterable[Stop]):
+        for s in stops:
+            if (isinstance(s, RentingStation)
+                    and s not in self.visited_renting_stations):
+                self.visited_renting_stations.append(s)
+
+    def _accumulate_routes(self, marked_stops: Set[Stop]) -> List[Tuple[Route, Stop]]:
         """
         Generates a list of (R, S) pairs where:
             - S is a marked stop from the provided list, and it is the earliest
@@ -180,8 +333,8 @@
                         > route.stop_index(marked_stop)
                 ):
                     marked_route_stops[route] = marked_stop
+
         marked_route_stops = [(r, p) for r, p in marked_route_stops.items()]
-
         return marked_route_stops
 
     @abstractmethod
@@ -189,7 +342,7 @@
             self,
             k: int,
             marked_route_stops: List[Tuple[Route, Stop]],
-    ) -> List[Stop]:
+    ) -> Set[Stop]:  # TODO why not return Set?
         """
         Traverses through all the marked route-stops pairs and updates the labels accordingly.
         For each route-stop pair (R, S), traverses R starting from S and tries to improve
@@ -204,7 +357,6 @@
         :return: new list of marked stops,
             i.e. stops for which an improvement in some criteria was made
         """
-
         pass
 
     @abstractmethod
@@ -213,7 +365,7 @@
             k: int,
             marked_stops: Iterable[Stop],
             transfers: Iterable[Transfer]
-    ) -> List[Stop]:
+    ) -> Set[Stop]:
         """
         Considers all the time-independent transfers starting from the marked stops
         and tries to improve all the reachable stops.
@@ -228,403 +380,7 @@
         :param transfers: transfers to use to seek improvements
         :return: list of stops marked because they were improved in some criteria via transfer
         """
-
         pass
-=======
-_BagType = TypeVar("_BagType", bound=Bag)
-"""Type of the label bags used by the RAPTOR algorithm"""
->>>>>>> ecc37d38
-
-
-@dataclass(frozen=True)
-class SharedMobilityConfig:
-    preferred_vehicle: TransportType
-    """Preferred vehicle type for shared mob transport"""
-
-    enable_car: bool
-    """If True, car transport is enabled"""
-
-
-class BaseRaptor(ABC, Generic[_LabelType, _BagType]):
-    """
-    Base class that defines the structure of RAPTOR algorithm implementations.
-
-    When compared to the original RAPTOR discussed in the homonymous paper
-    (https://www.microsoft.com/en-us/research/wp-content/uploads/2012/01/raptor_alenex.pdf),
-    it provides some additional functionalities, namely:
-
-    - transfers from the origin stops are evaluated immediately to widen
-        the set of reachable stops before the first round is executed
-    - shared-mobility stations, based on real-time GBFS feeds, can be evaluated as part
-        of the itinerary search (option has to be enabled)
-    - a heuristic that improves computation times in most multi-criteria scenarios
-        can be enabled (Forward Dependencies Heuristic)
-    """
-
-    timetable: RaptorTimetable | RaptorTimetableSM
-    """RAPTOR timetable, containing stops, routes, trips and transfers data. 
-    It could also contain shared mobility data, which will be used by the algorithm
-    only if the related option is enabled"""
-
-    round_stop_bags: Dict[int, Dict[Stop, _BagType]]
-    """Dictionary that keeps the stop-bag associations 
-    created in each round of the algorithm"""
-
-    enable_fwd_deps_heuristic: bool
-    """If True, the algorithm uses the forward dependencies heuristic"""
-
-    stop_forward_dependencies: Dict[Stop, Set[Stop]]
-    """Dictionary that pairs each stop with the list of stops that depend on it. 
-    For example, in a journey x1, x2, ..., xn, stop x2 depends on
-    stop x1 because it comes later, hence the name 'forward' dependency"""
-
-    enable_sm: bool
-    """If True, shared mobility data is included in the itinerary computation"""
-
-    sm_config: SharedMobilityConfig
-    """Shared mobility configuration data. Ignored if `enable_sm` is False."""
-
-    visited_renting_stations: List[RentingStation]
-    """List containing all the renting stations visited during the computation"""
-
-    no_source: List[RentingStation]
-    """List of renting stations not available as source"""
-
-    no_dest: List[RentingStation]
-    """List of renting stations not available as destination"""
-
-    vehicle_transfers: VehicleTransfers
-    """Collection of vehicle transfers between visited renting stations,
-    populated during the computation"""
-
-    def __init__(
-            self,
-            timetable: RaptorTimetable | RaptorTimetableSM,
-            enable_fwd_deps_heuristic: bool = True,
-            enable_sm: bool = False,
-            sm_config: SharedMobilityConfig = None
-    ):
-        """
-        :param timetable: RAPTOR timetable
-        :param enable_fwd_deps_heuristic: if True, the algorithm makes use
-            of the forward dependencies heuristic
-        :param enable_sm: if True, shared mobility data is included in the itinerary computation.
-            If False, any provided shared mobility data is ignored.
-        :param sm_config: shared mobility configuration data. Ignored if `enable_sm` is False.
-        """
-
-        self.timetable = timetable
-        self.round_stop_bags = {}
-        self.enable_fwd_deps_heuristic = enable_fwd_deps_heuristic
-
-        # Shared Mobility attrs initialization
-        self.enable_sm = enable_sm
-
-        if enable_sm and not isinstance(timetable, RaptorTimetableSM):
-            raise ValueError("The provided timetable does not contain the necessary shared mobility data")
-
-        self.sm_config = sm_config
-        self.visited_renting_stations = []
-        self.no_source = []
-        self.no_dest = []
-        self.vehicle_transfers = VehicleTransfers()
-
-    def run(
-            self,
-            from_stops: Iterable[Stop],
-            dep_secs: int,
-            max_rounds: int = -1
-    ) -> Mapping[Stop, _BagType]:
-        """
-        Executes the RAPTOR algorithm and returns a map that pairs each stop with
-        a collection of labels, which contain the information about the best journey(s)
-        to reach said stops.
-
-        :param from_stops: collection of stops to depart from
-        :param dep_secs: departure time in seconds from midnight
-        :param max_rounds: maximum number of rounds to execute.
-            The algorithm may stop before if convergence is reached.
-            If -1, the algorithm always runs until it converges.
-        :return: mapping of the best labels for each stop
-        """
-
-        # Initialize data structures and origin stops
-        initial_marked_stops = self._initialization(
-            from_stops=from_stops,
-            dep_secs=dep_secs
-        )
-
-        # Setup shared mob data only if enabled
-        # Important to do this BEFORE calculating immediate transfers,
-        # else there is a possibility that available shared mob station won't be included
-        if self.enable_sm:
-            self._initialize_shared_mob(origin_stops=list(initial_marked_stops))
-
-        # Get stops immediately reachable with a transfer
-        # and add them to the marked stops list
-        logger.debug("Computing transfers from origin stops")
-        immediately_reachable_stops = self._improve_with_transfers(
-            k=0,  # still initialization round
-            marked_stops=initial_marked_stops,
-            transfers=self.timetable.transfers
-        )
-
-        # Add any immediately reachable via transfer
-        if self.enable_sm:
-            self._update_visited_renting_stations(stops=immediately_reachable_stops)
-
-        n_stops_1 = len(initial_marked_stops)  # debugging
-        marked_stops = list(
-            set(initial_marked_stops).union(immediately_reachable_stops)
-        )
-        n_stops_2 = len(marked_stops)  # debugging
-        logger.debug(f"Added {n_stops_2 - n_stops_1} stops immediately reachable on foot:\n"
-                     f"{list(set(immediately_reachable_stops))}")
-
-        # Only cap rounds if max_rounds != -1
-        k = 1
-<<<<<<< HEAD
-        while(len(marked_stops) > 0
-              or (k <= max_rounds and max_rounds != -1)):
-=======
-        while (
-                max_rounds == -1
-                or (k <= max_rounds and max_rounds != -1)
-        ):
->>>>>>> ecc37d38
-            logger.info(f"Analyzing possibilities at round {k}")
-            logger.debug(f"Marked stops to evaluate: {len(marked_stops)}")
-
-            # Initialize round k (current) with the labels of round k-1 (previous)
-            self.round_stop_bags[k] = copy(self.round_stop_bags[k - 1])
-
-            # Get (route, marked stop) pairs, where marked stop
-            # is the first reachable stop of the route
-            marked_route_stops = self._accumulate_routes(marked_stops)
-            logger.debug(f"{len(marked_route_stops)} routes marked")
-
-            # Update stop arrival times calculated basing on reachable stops
-            trip_marked_stops = self._traverse_routes(
-                k=k,
-                marked_route_stops=marked_route_stops
-            )
-            logger.debug(f"{len(trip_marked_stops)} stops marked with public transport trips")
-
-            # Improve arrival times with foot transfers starting from
-            # the stops marked at the previous step
-            transfer_marked_stops = self._improve_with_transfers(
-                k=k,
-                marked_stops=trip_marked_stops,
-                transfers=self.timetable.transfers
-            )
-            logger.debug(f"{len(transfer_marked_stops)} stops marked with foot transfers")
-
-            if self.enable_sm:
-                # Mark stops that were improved with shared mob data
-                shared_mob_marked_stops = self._improve_with_sm_transfers(
-                    k=k,
-
-                    # Only transfer stops can be passed because shared mob stations
-                    # are reachable just by foot transfers
-                    marked_stops=transfer_marked_stops
-                )
-                logger.debug(f"{len(shared_mob_marked_stops)} stops improved with shared-mobility")
-
-                # Shared mob legs are a special kind of transfer legs
-                transfer_marked_stops = set(transfer_marked_stops).union(shared_mob_marked_stops)
-
-            marked_stops = set(trip_marked_stops).union(transfer_marked_stops)
-
-            if len(marked_stops) == 0:
-                logger.info("No more stops to evaluate in the following rounds. Terminating...")
-
-                # Since there are no more stops to evaluate, the current round has found
-                # reached the best paths, so return it
-                return self.round_stop_bags[k]
-            else:
-                logger.debug(f"{len(marked_stops)} stops to evaluate in the next round")
-
-            k += 1
-
-<<<<<<< HEAD
-        return self.bag_round_stop[max_rounds]
-=======
-        return self.round_stop_bags[max_rounds]
-
-    @abstractmethod
-    def _initialization(self, from_stops: Iterable[Stop], dep_secs: int) -> Set[Stop]:
-        """
-        Initialization phase of the algorithm.
-
-        This basically corresponds to the first section of the pseudocode described in the
-        RAPTOR paper, where bags are initialized and the departure stops are marked.
-
-        :param from_stops: departure stops
-        :param dep_secs: departure time in seconds from midnight
-        :return: list of marked stops, which should contain the departure stops
-        """
-        pass
->>>>>>> ecc37d38
-
-    def _initialize_shared_mob(self, origin_stops: Sequence[Stop]):
-        """
-        Executes shared mobility data initialization phase.
-
-        :param origin_stops: stops to depart from
-        """
-
-        # Download information about shared-mob stops availability
-        self._update_availability_info()
-        sm_feeds_info = [
-            f'{feed.system_id} ({[t.name for t in feed.transport_types]})'
-            for feed in self.timetable.shared_mobility_feeds
-        ]
-        logger.debug(f"Shared mobility feeds: {sm_feeds_info} ")
-        logger.debug(f"{len(self.no_source)} shared-mob stops not available as source: {self.no_source} ")
-        logger.debug(f"{len(self.no_dest)} shared-mob stops not available as destination: {self.no_dest} ")
-
-        # Mark any renting station to depart from as visited
-        self._update_visited_renting_stations(stops=origin_stops)
-
-        logger.debug(f"Starting from {len(origin_stops)} stops "
-                     f"({len(self.visited_renting_stations)} are renting stations)")
-
-    def _update_availability_info(self):
-        """
-        Updates shared-mob stations availability based on real-time information provided
-        by the shared-mob system feeds.
-        """
-
-        for feed in self.timetable.shared_mobility_feeds:
-            feed.renting_stations.update()
-
-        no_source_: List[List[RentingStation]] = [
-            feed.renting_stations.no_source for feed in
-            self.timetable.shared_mobility_feeds
-        ]
-        no_dest_: List[List[RentingStation]] = [
-            feed.renting_stations.no_destination for feed in
-            self.timetable.shared_mobility_feeds
-        ]
-
-        self.no_source: List[RentingStation] = [i for sub in no_source_ for i in sub]  # flatten
-        self.no_dest: List[RentingStation] = [i for sub in no_dest_ for i in sub]  # flatten
-
-    def _update_visited_renting_stations(self, stops: Iterable[Stop]):
-        for s in stops:
-            if (isinstance(s, RentingStation)
-                    and s not in self.visited_renting_stations):
-                self.visited_renting_stations.append(s)
-
-<<<<<<< HEAD
-    def _vehicle_transfer_processor_job(
-        self,
-        old_rt: List[RentingStation],
-        new_rt: List[RentingStation],
-        job_id: int | str | uuid.UUID = uuid.uuid4()
-    ) -> Callable[[], Iterable[VehicleTransfer]]:
-        """
-        Returns a function that creates and returns vehicle transfers between
-        the provided old renting stations and new discovered renting stations
-
-        :param old_rt: old known renting stations
-        :param new_rt: new discovered renting stations
-        :param job_id: id to assign to this job.
-            Its purpose is only to identify the job in the logger output.
-        :return: collection of vehicle transfers between the aforementioned renting stations
-        """
-
-        def job():
-            def log(msg: str):
-                logger.debug(f"[VehicleTransferProcessor {job_id}] {msg}")
-
-            v_transfers: List[VehicleTransfer] = []
-
-            for i, old in zip(range(len(old_rt)), old_rt):
-                log(f'Progress: {i * 100 / len(old_rt):0.0f}%')
-                for new in new_rt:
-                    new_vt, _ = self._create_vehicle_transfer(stop_a=old, stop_b=new)
-                    if new_vt is not None:
-                        v_transfers.append(new_vt)
-
-            return v_transfers
-
-        return job
-=======
-    def _accumulate_routes(self, marked_stops: Set[Stop]) -> List[Tuple[Route, Stop]]:
-        """
-        Generates a list of (R, S) pairs where:
-            - S is a marked stop from the provided list, and it is the earliest
-                marked stop at which you can board route R
-            - R is a route that serves at least one marked stop
-
-        At the end, such list will contain all the routes that serve the provided marked stops,
-        paired with the earliest marked stop that they can be boarded on.
-
-        :param marked_stops: list of stops marked by the algorithm
-        :return: list of (route, stop) pairs, described above
-        """
-
-        marked_route_stops = {}  # i.e. Q in the RAPTOR pseudocode
-        for marked_stop in marked_stops:
-            routes_serving_stop = self.timetable.routes.get_routes_of_stop(marked_stop)
-            for route in routes_serving_stop:
-                # Check if new_stop is before existing stop in Q
-                current_stop_for_route = marked_route_stops.get(route, None)  # p'
-                if (current_stop_for_route is None) or (
-                        route.stop_index(current_stop_for_route)
-                        > route.stop_index(marked_stop)
-                ):
-                    marked_route_stops[route] = marked_stop
-
-        marked_route_stops = [(r, p) for r, p in marked_route_stops.items()]
-        return marked_route_stops
-
-    @abstractmethod
-    def _traverse_routes(
-            self,
-            k: int,
-            marked_route_stops: List[Tuple[Route, Stop]],
-    ) -> Set[Stop]:  # TODO why not return Set?
-        """
-        Traverses through all the marked route-stops pairs and updates the labels accordingly.
-        For each route-stop pair (R, S), traverses R starting from S and tries to improve
-        the labels of all the stops reachable via a trip of R.
-
-        This basically corresponds to the second section of the pseudocode that can be found
-        in the RAPTOR paper, where the algorithm tries to improve the label of each marked stop
-        by boarding the earliest trip on its associated route.
-
-        :param k: current round
-        :param marked_route_stops: list of marked (route, stop) pairs
-        :return: new list of marked stops,
-            i.e. stops for which an improvement in some criteria was made
-        """
-        pass
-
-    @abstractmethod
-    def _improve_with_transfers(
-            self,
-            k: int,
-            marked_stops: Iterable[Stop],
-            transfers: Iterable[Transfer]
-    ) -> Set[Stop]:
-        """
-        Considers all the time-independent transfers starting from the marked stops
-        and tries to improve all the reachable stops.
-
-        This basically corresponds to the third section of the pseudocode that can
-        be found in the RAPTOR paper, where the algorithm tries to improve each
-        stop transfer-reachable from the marked stops.
-
-        :param k: current round
-        :param marked_stops: currently marked stops,
-            i.e. stops for which there was an improvement in the current round
-        :param transfers: transfers to use to seek improvements
-        :return: list of stops marked because they were improved in some criteria via transfer
-        """
-        pass
->>>>>>> ecc37d38
 
     def _improve_with_sm_transfers(
             self,
@@ -651,44 +407,12 @@
 
         # Create a VehicleTransfer that links each old renting station with newfound ones,
         # according to system_id (id of the shared-mob dataset) and availability
-
         new_v_transfers = VehicleTransfers()
-
-        """ TODO multiprocessor brings to large elapsed time
-        n_jobs = 1
-        jobs = []
-        for i in range(n_jobs):
-            visited_renting_station_no = len(self.visited_renting_stations)
-            interval_length = math.floor(visited_renting_station_no / n_jobs)
-            start = i * interval_length
-
-            if i == (n_jobs - 1):
-                # Make sure that all the shared mob stops are processed and
-                # that no stop is left out due to rounding errors
-                # in calculating interval_length
-                end = visited_renting_station_no
-            else:
-                end = (start + interval_length) - 1  # -1 because the interval_length-th stop belongs to the next round
-
-            job = self._vehicle_transfer_processor_job(
-                # +1 because end would not be included
-                old_rt=list(itertools.islice(self.visited_renting_stations, start, end + 1)),
-                new_rt=marked_renting_stations,
-                job_id=f"#{i}"
-            )
-            jobs.append(job)
-
-        logger.debug(f"Starting {n_jobs} jobs to process vehicle transfers")
-        job_results = execute_jobs(jobs=jobs, cpus=n_jobs)
-
-        for vtransfer in itertools.chain.from_iterable(job_results):
-            new_v_transfers.add(vtransfer)
-        """
-
         for old in self.visited_renting_stations:
             for new in marked_renting_stations:
                 if old != new:
                     new_vt = self._create_vehicle_transfer(stop_a=old, stop_b=new)
+
                     if new_vt is not None:
                         new_v_transfers.add(new_vt)
 
