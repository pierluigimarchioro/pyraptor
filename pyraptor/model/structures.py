--- conflicted
+++ resolved
@@ -3,11 +3,8 @@
 
 import os
 import uuid
-<<<<<<< HEAD
-=======
 from collections.abc import Iterable
 from itertools import compress
->>>>>>> 83c1a664
 from collections import defaultdict
 from copy import copy
 from dataclasses import dataclass, field
@@ -716,19 +713,9 @@
         )
 
         n_trips_compatible = (
-<<<<<<< HEAD
-            # TODO original
-            # other_leg.n_trips >= self.n_trips
-            # if other_leg.is_transfer()
-            # else other_leg.n_trips > self.n_trips
-
-            # TODO new one that does not differentiate transfer legs with other legs
-                other_leg.n_trips >= self.n_trips
-=======
             other_leg.n_trips >= self.n_trips
             if other_leg.is_same_station_transfer()
             else other_leg.n_trips > self.n_trips
->>>>>>> 83c1a664
         )
 
         criteria_compatible = np.all(
