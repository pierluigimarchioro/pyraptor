--- conflicted
+++ resolved
@@ -35,14 +35,12 @@
     Transfer,
     Transfers,
     TimetableInfo,
-<<<<<<< HEAD
     RouteInfo,
     RentingStation,
     SharedMobilityFeed,
-    Routes, Coordinates
-=======
-    RouteInfo, TransportType,
->>>>>>> 68092864
+    Routes,
+    Coordinates,
+    TransportType,
 )
 from pyraptor.util import mkdir_if_not_exists, str2sec, TRANSFER_COST, MIN_DIST
 
@@ -64,6 +62,7 @@
         output_folder: str,
         departure_date: str,
         agencies: List[str],
+        shared: bool,
         n_jobs: int
 ):
     """Main function"""
@@ -73,6 +72,12 @@
 
     gtfs_timetable = read_gtfs_timetable(input_folder, departure_date, agencies)
     timetable = gtfs_to_pyraptor_timetable(gtfs_timetable, n_jobs)
+
+    # TODO maybe study a better strategy for shared mobility inclusion ?
+    if shared:  # if default empty string, no shared-mobility service is considered
+        timetable = add_shared_mobility_to_pyraptor_timetable(timetable, shared)
+    timetable.counts()
+
     write_timetable(output_folder, timetable)
 
 
@@ -114,44 +119,13 @@
         default=-1,
         help="Number of jobs to run (-1 or greater than 0)"
     )
-<<<<<<< HEAD
-    parser.add_argument("-a", "--agencies", nargs="+", default=["NS"])
     parser.add_argument("-s", "--shared", type=str, default="",
                         help="path to .json file containing a single 'feeds' key specifying a list of dictionaries with url and lang")
-    parser.add_argument("-j", "--jobs", type=int, default=1, help="Number of jobs to run")
-=======
->>>>>>> 68092864
 
     arguments = parser.parse_args()
     return arguments
 
 
-<<<<<<< HEAD
-def main(
-        input_folder: str,
-        output_folder: str,
-        departure_date: str,
-        agencies: List[str],
-        shared: str,
-        n_jobs: int
-):
-    """Main function"""
-
-    logger.info("Parse timetable from GTFS files")
-    mkdir_if_not_exists(output_folder)
-
-    gtfs_timetable = read_gtfs_timetable(input_folder, departure_date, agencies)
-    timetable = gtfs_to_pyraptor_timetable(gtfs_timetable, n_jobs)
-    # TODO maybe study a better strategy for shared mobility inclusion ?
-    if shared:  # if default empty string, no shared-mobility service is considered
-        timetable = add_shared_mobility_to_pyraptor_timetable(timetable, shared)
-    timetable.counts()
-
-    write_timetable(output_folder, timetable)
-
-
-=======
->>>>>>> 68092864
 def read_gtfs_timetable(
         input_folder: str, departure_date: str, agency_names: List[str]
 ) -> GtfsTimetable:
