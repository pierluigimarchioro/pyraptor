--- conflicted
+++ resolved
@@ -32,105 +32,8 @@
     EarliestArrivalTime = "et"
     GeneralizedCost = "gc"
 
-<<<<<<< HEAD
-
-def _parse_arguments():
-    """Parse arguments"""
-
-    parser = argparse.ArgumentParser()
-    parser.add_argument(
-        "-i",
-        "--input",
-        type=str,
-        default="data/output",
-        help="Input directory",
-    )
-    parser.add_argument(
-        "-o",
-        "--output",
-        type=str,
-        default="data/output",
-        help="Output directory",
-    )
-    parser.add_argument(
-        "-or",
-        "--origin",
-        type=str,
-        default="Hertogenbosch ('s)",
-        help="Origin station of the journey",
-    )
-    parser.add_argument(
-        "-d",
-        "--destination",
-        type=str,
-        default="Rotterdam Centraal",
-        help="Destination station of the journey",
-    )
-    parser.add_argument(
-        "-t",
-        "--time",
-        type=str,
-        default="08:35:00",
-        help="Departure time (hh:mm:ss)"
-    )
-    parser.add_argument(
-        "-r",
-        "--rounds",
-        type=int,
-        default=-1,
-        help="Number of rounds to execute the RAPTOR algorithm (Default: runs until convergence)",
-    )
-    parser.add_argument(
-        "-var",
-        "--variant",
-        type=str,
-        default=RaptorVariants.Basic.value,
-        help="""
-        Variant of the RAPTOR algorithm to execute. Possible values:\n
-            - `basic`: base RAPTOR
-            - `wmc`: Weighted More Criteria RAPTOR
-        """,
-    )
-    parser.add_argument(
-        "-cfg",
-        "--mc_config",
-        type=str,
-        default="data/input/mc.json",
-        help="Path to the criteria configuration file. "
-             "This argument is ignored if the algorithm variant is not Weighted More Criteria",
-    )
-    parser.add_argument(
-        "-sm",
-        "--enable_sm",
-        type=bool,
-        action=argparse.BooleanOptionalAction,
-        default=False,
-        help="Enable use of shared mobility data (default False)",
-    )
-    parser.add_argument(
-        "-p",
-        "--preferred",
-        type=str,
-        default="regular",
-        help="Preferred type of vehicle (regular | electric | car)"
-             "Ignored if argument -sm is set to False"
-    )
-    parser.add_argument(
-        "-c",
-        "--car",
-        type=bool,
-        action=argparse.BooleanOptionalAction,
-        default=False,
-        help="Enable car-sharing transfers"
-             "Ignored if argument -sm is set to False"
-    )
-
-    arguments = parser.parse_args()
-    return arguments
-=======
     def __str__(self):
         return self.value
->>>>>>> ecc37d38
 
 
 def query_raptor(
@@ -242,8 +145,6 @@
         for j in destination_journeys:
             j.print()
 
-    end_time = timer()
-
     algo_output = AlgorithmOutput(
         journeys=destination_journeys,
         date=timetable.date,
@@ -251,21 +152,7 @@
         original_gtfs_dir=timetable.original_gtfs_dir
     )
 
-<<<<<<< HEAD
-    # Removing http time if shared-mobility is enabled
-    if enable_sm:
-        start_sm = timer()
-        for feed in timetable.shared_mobility_feeds:
-            feed.renting_stations.update()
-        end_sm = timer()
-        sm_time = end_sm - start_sm
-        logger.debug(f"Removing HTML request time: {sm_time}")
-        end_time -= sm_time
-
-    return end_time - start_time
-=======
     return query_time, algo_output
->>>>>>> ecc37d38
 
 
 def _process_shared_mob_args(
